--- conflicted
+++ resolved
@@ -396,13 +396,9 @@
 
     agent: AgentAccessMgrConfig = AgentAccessMgrConfig()
     preemption: PreemptionConfig = PreemptionConfig()
-<<<<<<< HEAD
-    policy: Dict[str, PolicyConfig] = MISSING
-=======
     policy: Dict[str, PolicyConfig] = field(
         default_factory=lambda: {"main_agent": PolicyConfig()}
     )
->>>>>>> 462c37b6
     ppo: PPOConfig = PPOConfig()
     ddppo: DDPPOConfig = DDPPOConfig()
     ver: VERConfig = VERConfig()
