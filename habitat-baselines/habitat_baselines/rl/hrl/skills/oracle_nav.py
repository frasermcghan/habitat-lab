--- conflicted
+++ resolved
@@ -9,12 +9,7 @@
 
 from habitat.core.spaces import ActionSpace
 from habitat.tasks.rearrange.rearrange_sensors import (
-<<<<<<< HEAD
-    LocalizationSensor,
-    NavigationTargetPositionSensor,
-=======
     HasFinishedOracleNavSensor,
->>>>>>> fae60298
 )
 from habitat_baselines.common.logging import baselines_logger
 from habitat_baselines.rl.hrl.skills.nn_skill import NnSkillPolicy
@@ -66,15 +61,6 @@
             action_space, action_name
         )
 
-<<<<<<< HEAD
-        self._is_target_obj = None
-        self._targ_obj_idx = None
-        self._prev_pos = [None for _ in range(self._batch_size)]
-
-        self._at_goal = False
-
-=======
->>>>>>> fae60298
     def set_pddl_problem(self, pddl_prob):
         super().set_pddl_problem(pddl_prob)
         self._all_entities = self._pddl_problem.get_ordered_entities_list()
@@ -131,34 +117,10 @@
         batch_idx,
     ) -> torch.BoolTensor:
         ret = torch.zeros(masks.shape[0], dtype=torch.bool)
-<<<<<<< HEAD
-
-        if NavigationTargetPositionSensor.cls_uuid in observations:
-            at_goal = observations[
-                NavigationTargetPositionSensor.cls_uuid
-            ].cpu()
-            for i in range(len(batch_idx)):
-                if at_goal[i] and not self._at_goal:
-                    ret[i] = True
-                    self._at_goal = True
-                else:
-                    self._at_goal = False
-        else:
-            cur_pos = observations[LocalizationSensor.cls_uuid].cpu()
-
-            for i, batch_i in enumerate(batch_idx):
-                prev_pos = self._prev_pos[batch_i]
-                if prev_pos is not None:
-                    movement = (prev_pos - cur_pos[i]).pow(2).sum().sqrt()
-                    ret[i] = movement < self._config.stop_thresh
-                self._prev_pos[batch_i] = cur_pos[i]
-
-=======
         finish_oracle_nav = observations[
             HasFinishedOracleNavSensor.cls_uuid
         ].cpu()
         ret = finish_oracle_nav.to(torch.bool)[:, 0]
->>>>>>> fae60298
         return ret
 
     def _parse_skill_arg(self, skill_arg):
