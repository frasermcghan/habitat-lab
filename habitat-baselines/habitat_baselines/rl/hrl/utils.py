# Copyright (c) Meta Platforms, Inc. and its affiliates.
# This source code is licensed under the MIT license found in the
# LICENSE file in the root directory of this source tree.

from typing import Tuple

from habitat.core.spaces import ActionSpace
from habitat_baselines.utils.common import get_num_actions


def find_action_range(
    action_space: ActionSpace, search_key: str
) -> Tuple[int, int]:
    """
    Returns the start and end indices of an action key in the action tensor.
    """

    start_idx = 0
    found = False
    end_idx = get_num_actions(action_space[search_key])
    for k in action_space:
        if k == search_key:
            found = True
            break
        start_idx += get_num_actions(action_space[k])
    if not found:
<<<<<<< HEAD
        raise ValueError(f"Could not find stop action in {action_space}")
    return start_idx, end_idx



def find_action_range_pddl(
    pddl_space, action_name: str
) -> Tuple[int, int]:
    index = 0
    for action in pddl_space:
        if action.name == action_name:
         return index, index+action.n_args
        else:
            index += action.n_args
=======
        return None
    return start_idx, end_idx
>>>>>>> 628063d3
<|MERGE_RESOLUTION|>--- conflicted
+++ resolved
@@ -24,8 +24,7 @@
             break
         start_idx += get_num_actions(action_space[k])
     if not found:
-<<<<<<< HEAD
-        raise ValueError(f"Could not find stop action in {action_space}")
+        return None
     return start_idx, end_idx
 
 
@@ -38,8 +37,4 @@
         if action.name == action_name:
          return index, index+action.n_args
         else:
-            index += action.n_args
-=======
-        return None
-    return start_idx, end_idx
->>>>>>> 628063d3
+            index += action.n_args