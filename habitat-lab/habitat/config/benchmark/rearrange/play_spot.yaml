--- conflicted
+++ resolved
@@ -2,13 +2,9 @@
 
 defaults:
   - /habitat: habitat_config_base
-<<<<<<< HEAD
   - /habitat/task/actions:
     - base_velocity_non_cylinder
-  - /habitat/simulator/agents@habitat.simulator.agents.main_agent: rgbd_head_rgbd_arm_agent
-=======
   - /habitat/simulator/agents@habitat.simulator.agents.main_agent: rgbd_head_rgbdp_arm_agent
->>>>>>> 222d938b
   - /habitat/task/rearrange: play
   - /habitat/dataset/rearrangement: replica_cad
   - _self_
@@ -29,7 +25,9 @@
         disable_grip: False
         delta_pos_limit: 0.0125
         ee_ctrl_lim: 0.015
-<<<<<<< HEAD
+        gaze_distance_range: [0.01, 0.3]
+        center_cone_angle_threshold: 20.0
+        center_cone_vector: [0.0, 1.0, 0.0]
       base_velocity_non_cylinder:
         allow_dyn_slide: False
         # There is a collision if the difference between the clamped NavMesh position and target position
@@ -39,11 +37,6 @@
         navmesh_offset: [[0.3, 0], [-0.3, 0]]
         # If we allow the robot to move laterally
         enable_lateral_move: True
-=======
-        gaze_distance_range: [0.01, 0.3]
-        center_cone_angle_threshold: 20.0
-        center_cone_vector: [0.0, 1.0, 0.0]
->>>>>>> 222d938b
   simulator:
     type: RearrangeSim-v0
     seed: 100
