--- conflicted
+++ resolved
@@ -21,7 +21,6 @@
 
 import magnum as mn
 import numpy as np
-from omegaconf import OmegaConf
 from tqdm import tqdm
 
 import habitat.datasets.rearrange.samplers as samplers
@@ -174,8 +173,8 @@
                 object_set["name"]
             ] = cull_string_list_by_substrings(
                 object_template_handles,
-                OmegaConf.to_container(object_set["included_substrings"]),
-                OmegaConf.to_container(object_set["excluded_substrings"]),
+                object_set["included_substrings"],
+                object_set["excluded_substrings"],
             )
 
         # receptacle sets
@@ -239,7 +238,6 @@
                     raise ValueError(
                         f"Found no object handles for {obj_sampler_info}"
                     )
-<<<<<<< HEAD
 
                 if obj_sampler_info["sampler_range"] == "fixed":
                     num_samples = (
@@ -249,8 +247,6 @@
                 elif obj_sampler_info["sampler_range"] == "dynamic":
                     num_samples = None
 
-=======
->>>>>>> 716307a0
                 self._obj_samplers[
                     obj_sampler_info["name"]
                 ] = samplers.ObjectSampler(
