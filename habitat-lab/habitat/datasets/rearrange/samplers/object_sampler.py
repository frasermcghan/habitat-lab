--- conflicted
+++ resolved
@@ -60,10 +60,7 @@
         self._allowed_recep_set_names = allowed_recep_set_names
         self._object_set_sample_probs = object_set_sample_probs
         self._recep_set_sample_probs = recep_set_sample_probs
-<<<<<<< HEAD
         self._sampler_range_type = sampler_range_type
-=======
->>>>>>> 79ef7157
         self._translation_up_offset = translation_up_offset
 
         self.receptacle_instances: Optional[
@@ -422,8 +419,6 @@
 
         return None
 
-<<<<<<< HEAD
-=======
     def _is_accessible(
         self,
         sim: habitat_sim.Simulator,
@@ -450,7 +445,6 @@
             and island_radius == self.largest_island_size
         )
 
->>>>>>> 79ef7157
     def single_sample(
         self,
         sim: habitat_sim.Simulator,
