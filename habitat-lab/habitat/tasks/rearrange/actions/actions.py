#!/usr/bin/env python3

# Copyright (c) Meta Platforms, Inc. and its affiliates.
# This source code is licensed under the MIT license found in the
# LICENSE file in the root directory of this source tree.

from typing import Optional

import magnum as mn
import numpy as np
from gym import spaces

import quaternion
from scipy.spatial.transform import Rotation

import habitat_sim
from habitat.core.embodied_task import SimulatorTaskAction
from habitat.core.registry import registry
from habitat.sims.habitat_simulator.actions import HabitatSimActions

# flake8: noqa
# These actions need to be imported since there is a Python evaluation
# statement which dynamically creates the desired grip controller.
from habitat.tasks.rearrange.actions.grip_actions import (
    GripSimulatorTaskAction,
    MagicGraspAction,
    SuctionGraspAction,
)
from habitat.tasks.rearrange.actions.robot_action import RobotAction
# TODO: HumanAction is very similar to RobotAction, can it be merged?
from habitat.tasks.rearrange.actions.human_action import HumanAction
from habitat.tasks.rearrange.rearrange_sim import RearrangeSim
from habitat.tasks.rearrange.utils import rearrange_collision, rearrange_logger
from habitat.tasks.rearrange.actions.pddl_actions import PddlApplyAction


@registry.register_task_action
class EmptyAction(RobotAction):
    """A No-op action useful for testing and in some controllers where we want
    to wait before the next operation.
    """

    @property
    def action_space(self):
        return spaces.Dict(
            {
                "empty_action": spaces.Box(
                    shape=(1,),
                    low=-1,
                    high=1,
                    dtype=np.float32,
                )
            }
        )

    def step(self, *args, **kwargs):
        return self._sim.step(HabitatSimActions.empty)


@registry.register_task_action
class RearrangeStopAction(SimulatorTaskAction):
    def reset(self, *args, **kwargs):
        super().reset(*args, **kwargs)
        self.does_want_terminate = False

    def step(self, task, *args, is_last_action, **kwargs):
        should_stop = kwargs.get("rearrange_stop", [1.0])
        if should_stop[0] > 0.0:
            rearrange_logger.debug(
                "Rearrange stop action requesting episode stop."
            )
            self.does_want_terminate = True

        if is_last_action:
            return self._sim.step(HabitatSimActions.rearrange_stop)
        else:
            return {}


@registry.register_task_action
class ArmAction(RobotAction):
    """An arm control and grip control into one action space."""

    def __init__(self, *args, config, sim: RearrangeSim, **kwargs):
        super().__init__(*args, config=config, sim=sim, **kwargs)
        arm_controller_cls = eval(self._config.arm_controller)
        self._sim: RearrangeSim = sim
        self.arm_ctrlr = arm_controller_cls(
            *args, config=config, sim=sim, **kwargs
        )

        if self._config.grip_controller is not None:
            grip_controller_cls = eval(self._config.grip_controller)
            self.grip_ctrlr: Optional[
                GripSimulatorTaskAction
            ] = grip_controller_cls(*args, config=config, sim=sim, **kwargs)
        else:
            self.grip_ctrlr = None

        self.disable_grip = False
        if "disable_grip" in config:
            self.disable_grip = config["disable_grip"]

    def reset(self, *args, **kwargs):
        self.arm_ctrlr.reset(*args, **kwargs)
        if self.grip_ctrlr is not None:
            self.grip_ctrlr.reset(*args, **kwargs)

    @property
    def action_space(self):
        action_spaces = {
            self._action_arg_prefix
            + "arm_action": self.arm_ctrlr.action_space,
        }
        if self.grip_ctrlr is not None and self.grip_ctrlr.requires_action:
            action_spaces[
                self._action_arg_prefix + "grip_action"
            ] = self.grip_ctrlr.action_space
        return spaces.Dict(action_spaces)

    def step(self, is_last_action, *args, **kwargs):
        arm_action = kwargs[self._action_arg_prefix + "arm_action"]
        self.arm_ctrlr.step(arm_action)
        if self.grip_ctrlr is not None and not self.disable_grip:
            grip_action = kwargs[self._action_arg_prefix + "grip_action"]
            self.grip_ctrlr.step(grip_action)
        if is_last_action:
            return self._sim.step(HabitatSimActions.arm_action)
        else:
            return {}


@registry.register_task_action
class ArmRelPosAction(RobotAction):
    """
    The arm motor targets are offset by the delta joint values specified by the
    action
    """

    def __init__(self, *args, config, sim: RearrangeSim, **kwargs):
        super().__init__(*args, config=config, sim=sim, **kwargs)
        self._delta_pos_limit = self._config.delta_pos_limit

    @property
    def action_space(self):
        return spaces.Box(
            shape=(self._config.arm_joint_dimensionality,),
            low=-1,
            high=1,
            dtype=np.float32,
        )

    def step(self, delta_pos, should_step=True, *args, **kwargs):
        # clip from -1 to 1
        delta_pos = np.clip(delta_pos, -1, 1)
        delta_pos *= self._delta_pos_limit
        # The actual joint positions
        self._sim: RearrangeSim
        self.cur_robot.arm_motor_pos = delta_pos + self.cur_robot.arm_motor_pos


@registry.register_task_action
class ArmRelPosKinematicAction(RobotAction):
    """
    The arm motor targets are offset by the delta joint values specified by the
    action
    """

    def __init__(self, *args, config, sim: RearrangeSim, **kwargs):
        super().__init__(*args, config=config, sim=sim, **kwargs)
        self._delta_pos_limit = self._config.delta_pos_limit
        self._should_clip = self._config.get("should_clip", True)

    @property
    def action_space(self):
        return spaces.Box(
            shape=(self._config.arm_joint_dimensionality,),
            low=0,
            high=1,
            dtype=np.float32,
        )

    def step(self, delta_pos, *args, **kwargs):
        if self._should_clip:
            # clip from -1 to 1
            delta_pos = np.clip(delta_pos, -1, 1)
        delta_pos *= self._delta_pos_limit
        self._sim: RearrangeSim

        set_arm_pos = delta_pos + self.cur_robot.arm_joint_pos
        self.cur_robot.arm_joint_pos = set_arm_pos
        self.cur_robot.fix_joint_values = set_arm_pos


@registry.register_task_action
class ArmAbsPosAction(RobotAction):
    """
    The arm motor targets are directly set to the joint configuration specified
    by the action.
    """

    @property
    def action_space(self):
        return spaces.Box(
            shape=(self._config.arm_joint_dimensionality,),
            low=0,
            high=1,
            dtype=np.float32,
        )

    def step(self, set_pos, *args, **kwargs):
        # No clipping because the arm is being set to exactly where it needs to
        # go.
        self._sim: RearrangeSim
        self.cur_robot.arm_motor_pos = set_pos


@registry.register_task_action
class ArmAbsPosKinematicAction(RobotAction):
    """
    The arm is kinematically directly set to the joint configuration specified
    by the action.
    """

    @property
    def action_space(self):
        return spaces.Box(
            shape=(self._config.arm_joint_dimensionality,),
            low=0,
            high=1,
            dtype=np.float32,
        )

    def step(self, set_pos, *args, **kwargs):
        # No clipping because the arm is being set to exactly where it needs to
        # go.
        self._sim: RearrangeSim
        self.cur_robot.arm_joint_pos = set_pos


@registry.register_task_action
class ArmRelPosKinematicReducedActionStretch(RobotAction):
    """
    The arm motor targets are offset by the delta joint values specified by the
    action and the mask. This function is used for Stretch.
    """

    def __init__(self, *args, config, sim: RearrangeSim, **kwargs):
        super().__init__(*args, config=config, sim=sim, **kwargs)
        self.last_arm_action = None
        self._delta_pos_limit = self._config.delta_pos_limit
        self._should_clip = self._config.get("should_clip", True)
        self._arm_joint_mask = self._config.arm_joint_mask

    def reset(self, *args, **kwargs):
        super().reset(*args, **kwargs)
        self.last_arm_action = None

    @property
    def action_space(self):
        self.step_c = 0
        return spaces.Box(
            shape=(self._config.arm_joint_dimensionality,),
            low=-1,
            high=1,
            dtype=np.float32,
        )

    def step(self, delta_pos, *args, **kwargs):
        if self._should_clip:
            # clip from -1 to 1
            delta_pos = np.clip(delta_pos, -1, 1)
        delta_pos *= self._delta_pos_limit
        self._sim: RearrangeSim

        # Expand delta_pos based on mask
        expanded_delta_pos = np.zeros(len(self._arm_joint_mask))
        src_idx = 0
        tgt_idx = 0
        for mask in self._arm_joint_mask:
            if mask == 0:
                tgt_idx += 1
                src_idx += 1
                continue
            expanded_delta_pos[tgt_idx] = delta_pos[src_idx]
            tgt_idx += 1
            src_idx += 1

        min_limit, max_limit = self.cur_robot.arm_joint_limits
        set_arm_pos = expanded_delta_pos + self.cur_robot.arm_motor_pos
        # Perform roll over to the joints so that the user cannot control
        # the motor 2, 3, 4 for the arm.
        if expanded_delta_pos[0] >= 0:
            for i in range(3):
                if set_arm_pos[i] > max_limit[i]:
                    set_arm_pos[i + 1] += set_arm_pos[i] - max_limit[i]
                    set_arm_pos[i] = max_limit[i]
        else:
            for i in range(3):
                if set_arm_pos[i] < min_limit[i]:
                    set_arm_pos[i + 1] -= min_limit[i] - set_arm_pos[i]
                    set_arm_pos[i] = min_limit[i]
        set_arm_pos = np.clip(set_arm_pos, min_limit, max_limit)

        self.cur_robot.arm_motor_pos = set_arm_pos


@registry.register_task_action
class BaseVelAction(RobotAction):
    """
    The robot base motion is constrained to the NavMesh and controlled with velocity commands integrated with the VelocityControl interface.

    Optionally cull states with active collisions if config parameter `allow_dyn_slide` is True
    """

    def __init__(self, *args, config, sim: RearrangeSim, **kwargs):
        super().__init__(*args, config=config, sim=sim, **kwargs)
        self._sim: RearrangeSim = sim
        self.base_vel_ctrl = habitat_sim.physics.VelocityControl()
        self.base_vel_ctrl.controlling_lin_vel = True
        self.base_vel_ctrl.lin_vel_is_local = True
        self.base_vel_ctrl.controlling_ang_vel = True
        self.base_vel_ctrl.ang_vel_is_local = True
        self._allow_dyn_slide = self._config.get("allow_dyn_slide", True)
        self._lin_speed = self._config.lin_speed
        self._ang_speed = self._config.ang_speed
        self._allow_back = self._config.allow_back

    @property
    def action_space(self):
        lim = 20
        return spaces.Dict(
            {
                self._action_arg_prefix
                + "base_vel": spaces.Box(
                    shape=(2,), low=-lim, high=lim, dtype=np.float32
                )
            }
        )

    def _capture_robot_state(self):
        return {
            "forces": self.cur_robot.sim_obj.joint_forces,
            "vel": self.cur_robot.sim_obj.joint_velocities,
            "pos": self.cur_robot.sim_obj.joint_positions,
        }

    def _set_robot_state(self, set_dat):
        self.cur_robot.sim_obj.joint_positions = set_dat["forces"]
        self.cur_robot.sim_obj.joint_velocities = set_dat["vel"]
        self.cur_robot.sim_obj.joint_forces = set_dat["pos"]

    def update_base(self):
        ctrl_freq = self._sim.ctrl_freq

        before_trans_state = self._capture_robot_state()

        trans = self.cur_robot.sim_obj.transformation
        rigid_state = habitat_sim.RigidState(
            mn.Quaternion.from_matrix(trans.rotation()), trans.translation
        )

        target_rigid_state = self.base_vel_ctrl.integrate_transform(
            1 / ctrl_freq, rigid_state
        )
        end_pos = self._sim.step_filter(
            rigid_state.translation, target_rigid_state.translation
        )

        target_trans = mn.Matrix4.from_(
            target_rigid_state.rotation.to_matrix(), end_pos
        )
        self.cur_robot.sim_obj.transformation = target_trans

        if not self._allow_dyn_slide:
            # Check if in the new robot state the arm collides with anything.
            # If so we have to revert back to the previous transform
            self._sim.internal_step(-1)
            colls = self._sim.get_collisions()
            did_coll, _ = rearrange_collision(
                colls, self._sim.snapped_obj_id, False
            )
            if did_coll:
                # Don't allow the step, revert back.
                self._set_robot_state(before_trans_state)
                self.cur_robot.sim_obj.transformation = trans
        if self.cur_grasp_mgr.snap_idx is not None:
            # Holding onto an object, also kinematically update the object.
            # object.
            self.cur_grasp_mgr.update_object_to_grasp()

    def step(self, *args, is_last_action, **kwargs):
        lin_vel, ang_vel = kwargs[self._action_arg_prefix + "base_vel"]
        lin_vel = np.clip(lin_vel, -1, 1) * self._lin_speed
        ang_vel = np.clip(ang_vel, -1, 1) * self._ang_speed
        if not self._allow_back:
            lin_vel = np.maximum(lin_vel, 0)

        self.base_vel_ctrl.linear_velocity = mn.Vector3(lin_vel, 0, 0)
        self.base_vel_ctrl.angular_velocity = mn.Vector3(0, ang_vel, 0)

        if lin_vel != 0.0 or ang_vel != 0.0:
            self.update_base()

        if is_last_action:
            return self._sim.step(HabitatSimActions.base_velocity)
        else:
            return {}




@registry.register_task_action
class ArmEEAction(RobotAction):
    """Uses inverse kinematics (requires pybullet) to apply end-effector position control for the robot's arm."""

    def __init__(self, *args, sim: RearrangeSim, **kwargs):
        self.ee_target: Optional[np.ndarray] = None
        super().__init__(*args, sim=sim, **kwargs)
        self._sim: RearrangeSim = sim
        self._render_ee_target = self._config.get("render_ee_target", False)
        self._ee_ctrl_lim = self._config.ee_ctrl_lim

    def reset(self, *args, **kwargs):
        super().reset()
        cur_ee = self._ik_helper.calc_fk(
            np.array(self._sim.agent.arm_joint_pos)
        )

        self.ee_target = cur_ee

    @property
    def action_space(self):
        return spaces.Box(shape=(3,), low=-1, high=1, dtype=np.float32)

    def apply_ee_constraints(self):
        self.ee_target = np.clip(
            self.ee_target,
            self._sim.agent.params.ee_constraint[:, 0],
            self._sim.agent.params.ee_constraint[:, 1],
        )

    def set_desired_ee_pos(self, ee_pos: np.ndarray) -> None:
        self.ee_target += np.array(ee_pos)

        self.apply_ee_constraints()

        joint_pos = np.array(self._sim.agent.arm_joint_pos)
        joint_vel = np.zeros(joint_pos.shape)

        self._ik_helper.set_arm_state(joint_pos, joint_vel)

        des_joint_pos = self._ik_helper.calc_ik(self.ee_target)
        des_joint_pos = list(des_joint_pos)
        self._sim.agent.arm_motor_pos = des_joint_pos

    def step(self, ee_pos, **kwargs):
        ee_pos = np.clip(ee_pos, -1, 1)
        ee_pos *= self._ee_ctrl_lim
        self.set_desired_ee_pos(ee_pos)

<<<<<<< HEAD
        if self._config.get("render_ee_target", False):
            global_pos = self._sim.agent.base_transformation.transform_point(
=======
        if self._render_ee_target:
            global_pos = self._sim.robot.base_transformation.transform_point(
>>>>>>> 7c842d9d
                self.ee_target
            )
            self._sim.viz_ids["ee_target"] = self._sim.visualize_position(
                global_pos, self._sim.viz_ids["ee_target"]
            )


@registry.register_task_action
class HumanJointAction(HumanAction):

    def __init__(self, *args, sim: RearrangeSim, **kwargs):
        self.ee_target: Optional[np.ndarray] = None
        super().__init__(*args, sim=sim, **kwargs)
        self._sim: RearrangeSim = sim

    def reset(self, *args, **kwargs):
        super().reset()


    @property
    def action_space(self):
        num_joints = 19

        return spaces.Dict({
                'human_joints_trans': spaces.Box(shape=(num_joints+16,), low=-1, high=1, dtype=np.float32)
            }
        )


    def step(self, **kwargs):
        new_pos_transform = kwargs['human_joints_trans']
        new_pos = new_pos_transform[:-16]
        new_pos_transform = new_pos_transform[-16:]
        if np.array(new_pos_transform).sum() != 0:
            vecs = [mn.Vector4(new_pos_transform[i*4:(i+1)*4]) for i in range(4)]
            new_transform = mn.Matrix4(*vecs)
            self._sim.agent.set_joint_transform(new_pos, new_transform)
        return self._sim.step(HabitatSimActions.changejoint_action)


<|MERGE_RESOLUTION|>--- conflicted
+++ resolved
@@ -459,13 +459,8 @@
         ee_pos *= self._ee_ctrl_lim
         self.set_desired_ee_pos(ee_pos)
 
-<<<<<<< HEAD
-        if self._config.get("render_ee_target", False):
+        if self._render_ee_target:
             global_pos = self._sim.agent.base_transformation.transform_point(
-=======
-        if self._render_ee_target:
-            global_pos = self._sim.robot.base_transformation.transform_point(
->>>>>>> 7c842d9d
                 self.ee_target
             )
             self._sim.viz_ids["ee_target"] = self._sim.visualize_position(
