# Copyright (c) Meta Platforms, Inc. and its affiliates.
# This source code is licensed under the MIT license found in the
# LICENSE file in the root directory of this source tree.


import magnum as mn
import numpy as np
from gym import spaces

import habitat_sim
from habitat.articulated_agent_controllers import HumanoidRearrangeController
from habitat.core.registry import registry
from habitat.tasks.rearrange.actions.actions import (
    BaseVelAction,
    HumanoidJointAction,
)
from habitat.tasks.rearrange.utils import get_robot_spawns
from habitat.tasks.utils import get_angle
from habitat_sim.physics import VelocityControl


@registry.register_task_action
class OracleNavAction(BaseVelAction, HumanoidJointAction):
    """
    An action that will convert the index of an entity (in the sense of
    `PddlEntity`) to navigate to and convert this to base/humanoid joint control to move the
    robot to the closest navigable position to that entity. The entity index is
    the index into the list of all available entities in the current scene. The
    config flag motion_type indicates whether the low level action will be a base_velocity or
    a joint control.
    """

    def __init__(self, *args, task, **kwargs):
        config = kwargs["config"]
        self.motion_type = config.motion_control
        if self.motion_type == "base_velocity":
            BaseVelAction.__init__(self, *args, **kwargs)

        elif self.motion_type == "human_joints":
            HumanoidJointAction.__init__(self, *args, **kwargs)
            self.humanoid_controller = self.lazy_inst_humanoid_controller(
                task, config
            )

        else:
            raise ValueError("Unrecognized motion type for oracle nav  action")

        self._task = task
        self._poss_entities = (
            self._task.pddl_problem.get_ordered_entities_list()
        )
        self._prev_ep_id = None
        self.skill_done = False
        self._targets = {}

    @staticmethod
    def _compute_turn(rel, turn_vel, robot_forward):
        is_left = np.cross(robot_forward, rel) > 0
        if is_left:
            vel = [0, -turn_vel]
        else:
            vel = [0, turn_vel]
        return vel

    def lazy_inst_humanoid_controller(self, task, config):
        # Lazy instantiation of humanoid controller
        # We assign the task with the humanoid controller, so that multiple actions can
        # use it.

        if (
            not hasattr(task, "humanoid_controller")
            or task.humanoid_controller is None
        ):
            # Initialize humanoid controller
            agent_name = self._sim.habitat_config.agents_order[
                self._agent_index
            ]
            walk_pose_path = self._sim.habitat_config.agents[
                agent_name
            ].motion_data_path

            humanoid_controller = HumanoidRearrangeController(walk_pose_path)
            humanoid_controller.set_framerate_for_linspeed(
                config["lin_speed"], config["ang_speed"], self._sim.ctrl_freq
            )
            task.humanoid_controller = humanoid_controller
        return task.humanoid_controller

    @property
    def action_space(self):
        return spaces.Dict(
            {
                self._action_arg_prefix
                + "oracle_nav_action": spaces.Box(
                    shape=(1,),
                    low=np.finfo(np.float32).min,
                    high=np.finfo(np.float32).max,
                    dtype=np.float32,
                )
            }
        )

    def reset(self, *args, **kwargs):
        super().reset(*args, **kwargs)
        if self._task._episode_id != self._prev_ep_id:
            self._targets = {}
            self._prev_ep_id = self._task._episode_id
            self.skill_done = False

    def _get_target_for_idx(self, nav_to_target_idx: int):
        if nav_to_target_idx not in self._targets:
            nav_to_obj = self._poss_entities[nav_to_target_idx]
            obj_pos = self._task.pddl_problem.sim_info.get_entity_pos(
                nav_to_obj
            )
            start_pos, _, _ = get_robot_spawns(
                np.array(obj_pos),
                0.0,
                self._config.spawn_max_dist_to_obj,
                self._sim,
                self._config.num_spawn_attempts,
<<<<<<< HEAD
                1,
                self.cur_articulated_agent,
=======
                True,
>>>>>>> ac50c4d2
            )
            if self.motion_type == "human_joints":
                self.humanoid_controller.reset(
                    self.cur_articulated_agent.base_transformation
                )
            self._targets[nav_to_target_idx] = (
                np.array(start_pos),
                np.array(obj_pos),
            )
        return self._targets[nav_to_target_idx]

    def _path_to_point(self, point):
        """
        Obtain path to reach the coordinate point. If agent_pos is not given
        the path starts at the agent base pos, otherwise it starts at the agent_pos
        value
        :param point: Vector3 indicating the target point
        """
        agent_pos = self.cur_articulated_agent.base_pos

        path = habitat_sim.ShortestPath()
        path.requested_start = agent_pos
        path.requested_end = point
        found_path = self._sim.pathfinder.find_path(path)
        if not found_path:
            return [agent_pos, point]
        return path.points

    def step(self, *args, **kwargs):
        self.skill_done = False
        nav_to_target_idx = kwargs[
            self._action_arg_prefix + "oracle_nav_action"
        ]
        if nav_to_target_idx <= 0 or nav_to_target_idx > len(
            self._poss_entities
        ):
            return
        nav_to_target_idx = int(nav_to_target_idx[0]) - 1

        final_nav_targ, obj_targ_pos = self._get_target_for_idx(
            nav_to_target_idx
        )
        base_T = self.cur_articulated_agent.base_transformation
        curr_path_points = self._path_to_point(final_nav_targ)
        robot_pos = np.array(self.cur_articulated_agent.base_pos)

        if curr_path_points is None:
            raise Exception
        else:
            # Compute distance and angle to target
            cur_nav_targ = curr_path_points[1]
            forward = np.array([1.0, 0, 0])
            robot_forward = np.array(base_T.transform_vector(forward))

            # Compute relative target.
            rel_targ = cur_nav_targ - robot_pos

            # Compute heading angle (2D calculation)
            robot_forward = robot_forward[[0, 2]]
            rel_targ = rel_targ[[0, 2]]
            rel_pos = (obj_targ_pos - robot_pos)[[0, 2]]

            angle_to_target = get_angle(robot_forward, rel_targ)
            angle_to_obj = get_angle(robot_forward, rel_pos)

            dist_to_final_nav_targ = np.linalg.norm(
                (final_nav_targ - robot_pos)[[0, 2]]
            )
            at_goal = (
                dist_to_final_nav_targ < self._config.dist_thresh
                and angle_to_obj < self._config.turn_thresh
            )

            if self.motion_type == "base_velocity":
                if not at_goal:
                    if dist_to_final_nav_targ < self._config.dist_thresh:
                        # Look at the object
                        vel = OracleNavAction._compute_turn(
                            rel_pos, self._config.turn_velocity, robot_forward
                        )
                    elif angle_to_target < self._config.turn_thresh:
                        # Move towards the target
                        vel = [self._config.forward_velocity, 0]
                    else:
                        # Look at the target waypoint.
                        vel = OracleNavAction._compute_turn(
                            rel_targ, self._config.turn_velocity, robot_forward
                        )
                else:
                    vel = [0, 0]
                    self.skill_done = True
                kwargs[f"{self._action_arg_prefix}base_vel"] = np.array(vel)
                BaseVelAction.step(self, *args, **kwargs)
                return

            elif self.motion_type == "human_joints":
                # Update the humanoid base
                self.humanoid_controller.obj_transform_base = base_T
                if not at_goal:
                    if dist_to_final_nav_targ < self._config.dist_thresh:
                        # Look at the object
                        self.humanoid_controller.calculate_turn_pose(
                            mn.Vector3([rel_pos[0], 0.0, rel_pos[1]])
                        )
                    else:
                        # Move towards the target
                        self.humanoid_controller.calculate_walk_pose(
                            mn.Vector3([rel_targ[0], 0.0, rel_targ[1]])
                        )
                else:
                    self.humanoid_controller.calculate_stop_pose()
                    self.skill_done = True

                base_action = self.humanoid_controller.get_pose()
                kwargs[
                    f"{self._action_arg_prefix}human_joints_trans"
                ] = base_action

                HumanoidJointAction.step(self, *args, **kwargs)
                return
            else:
                raise ValueError(
                    "Unrecognized motion type for oracle nav action"
                )


class SimpleVelocityControlEnv:
    """
    Simple velocity control environment for moving agent
    """

    def __init__(self, sim_freq=120.0):
        # the velocity control
        self.vel_control = VelocityControl()
        self.vel_control.controlling_lin_vel = True
        self.vel_control.controlling_ang_vel = True
        self.vel_control.lin_vel_is_local = True
        self.vel_control.ang_vel_is_local = True
        self._sim_freq = sim_freq

    def act(self, trans, vel):
        linear_velocity = vel[0]
        angular_velocity = vel[1]
        # Map velocity actions
        self.vel_control.linear_velocity = mn.Vector3(
            [linear_velocity, 0.0, 0.0]
        )
        self.vel_control.angular_velocity = mn.Vector3(
            [0.0, angular_velocity, 0.0]
        )
        # Compute the rigid state
        rigid_state = habitat_sim.RigidState(
            mn.Quaternion.from_matrix(trans.rotation()), trans.translation
        )
        # Get the target rigit state based on the simulation frequency
        target_rigid_state = self.vel_control.integrate_transform(
            1 / self._sim_freq, rigid_state
        )
        # Get the ending pos of the agent
        end_pos = target_rigid_state.translation
        # Offset the height
        end_pos[1] = trans.translation[1]
        # Construct the target trans
        target_trans = mn.Matrix4.from_(
            target_rigid_state.rotation.to_matrix(),
            target_rigid_state.translation,
        )

        return target_trans<|MERGE_RESOLUTION|>--- conflicted
+++ resolved
@@ -119,12 +119,8 @@
                 self._config.spawn_max_dist_to_obj,
                 self._sim,
                 self._config.num_spawn_attempts,
-<<<<<<< HEAD
-                1,
+                True,
                 self.cur_articulated_agent,
-=======
-                True,
->>>>>>> ac50c4d2
             )
             if self.motion_type == "human_joints":
                 self.humanoid_controller.reset(
