#!/usr/bin/env python3

# Copyright (c) Meta Platforms, Inc. and its affiliates.
# This source code is licensed under the MIT license found in the
# LICENSE file in the root directory of this source tree.

import os
import os.path as osp
import time
from collections import defaultdict
from typing import (
    TYPE_CHECKING,
    Any,
    Callable,
    Dict,
    List,
    Optional,
    Tuple,
    Union,
    cast,
)

import magnum as mn
import numpy as np
import numpy.typing as npt

import habitat_sim

# flake8: noqa
from habitat.articulated_agents.robots import FetchRobot, FetchRobotNoWheels
from habitat.config import read_write
from habitat.core.registry import registry
from habitat.core.simulator import AgentState, Observations
from habitat.datasets.rearrange.rearrange_dataset import RearrangeEpisode
from habitat.datasets.rearrange.samplers.receptacle import (
    AABBReceptacle,
    find_receptacles,
)
from habitat.sims.habitat_simulator.habitat_simulator import HabitatSim
from habitat.tasks.rearrange.articulated_agent_manager import (
    ArticulatedAgentManager,
)
from habitat.tasks.rearrange.marker_info import MarkerInfo
from habitat.tasks.rearrange.rearrange_grasp_manager import (
    RearrangeGraspManager,
)
from habitat.tasks.rearrange.utils import (
    get_aabb,
    make_render_only,
    rearrange_collision,
    rearrange_logger,
)
from habitat_sim.nav import NavMeshSettings
from habitat_sim.physics import CollisionGroups, JointMotorSettings, MotionType
from habitat_sim.sim import SimulatorBackend
from habitat_sim.utils.common import quat_from_magnum

if TYPE_CHECKING:
    from omegaconf import DictConfig


@registry.register_simulator(name="RearrangeSim-v0")
class RearrangeSim(HabitatSim):
    def __init__(self, config: "DictConfig"):
        if len(config.agents) > 1:
            with read_write(config):
                for agent_name, agent_cfg in config.agents.items():
                    # using list to create a copy of the sim_sensors keys since we will be
                    # editing the sim_sensors config
                    sensor_keys = list(agent_cfg.sim_sensors.keys())
                    for sensor_key in sensor_keys:
                        sensor_config = agent_cfg.sim_sensors.pop(sensor_key)
                        sensor_config.uuid = (
                            f"{agent_name}_{sensor_config.uuid}"
                        )
                        agent_cfg.sim_sensors[
                            f"{agent_name}_{sensor_key}"
                        ] = sensor_config

        super().__init__(config)

        self.first_setup = True
        self.ep_info: Optional[RearrangeEpisode] = None
        self.prev_loaded_navmesh = None
        self.prev_scene_id: Optional[str] = None

        # Number of physics updates per action
        self.ac_freq_ratio = self.habitat_config.ac_freq_ratio
        # The physics update time step.
        self.ctrl_freq = self.habitat_config.ctrl_freq
        # Effective control speed is (ctrl_freq/ac_freq_ratio)

        self.art_objs: List[habitat_sim.physics.ManagedArticulatedObject] = []
        self._start_art_states: Dict[
            habitat_sim.physics.ManagedArticulatedObject, List[float]
        ] = {}
        self._prev_obj_names: Optional[List[str]] = None
        self._scene_obj_ids: List[int] = []
        self._receptacles: Dict[str, mn.Range3D] = {}
        # Used to get data from the RL environment class to sensors.
        self._goal_pos = None
        self.viz_ids: Dict[Any, Any] = defaultdict(lambda: None)
        self._handle_to_object_id: Dict[str, int] = {}
        self._markers: Dict[str, MarkerInfo] = {}

        self._viz_templates: Dict[str, Any] = {}
        self._viz_handle_to_template: Dict[str, float] = {}
        self._viz_objs: Dict[str, Any] = {}
        self._draw_bb_objs: List[int] = []

        self.agents_mgr = ArticulatedAgentManager(self.habitat_config, self)

        self._debug_render_articulated_agent = (
            self.habitat_config.debug_render_articulated_agent
        )
        self._debug_render_goal = self.habitat_config.debug_render_goal
        self._debug_render = self.habitat_config.debug_render
        self._concur_render = self.habitat_config.concur_render
        self._enable_gfx_replay_save = (
            self.habitat_config.habitat_sim_v0.enable_gfx_replay_save
        )
        self._needs_markers = self.habitat_config.needs_markers
        self._update_articulated_agent = (
            self.habitat_config.update_articulated_agent
        )
        self._step_physics = self.habitat_config.step_physics
        self._additional_object_paths = (
            self.habitat_config.additional_object_paths
        )
        self._kinematic_mode = self.habitat_config.kinematic_mode
        self._force_soft_reset = self.habitat_config.force_soft_reset
        self._backend_runtime_perf_stat_names = (
            # super().get_runtime_perf_stat_names()
        )
        self._extra_runtime_perf_stats: Dict[str, Any] = {}

    @property
    def receptacles(self) -> Dict[str, AABBReceptacle]:
        return self._receptacles

    @property
    def handle_to_object_id(self) -> Dict[str, int]:
        """
        Maps a handle name to the relative position of an object in `self._scene_obj_ids`.
        """
        return self._handle_to_object_id

    @property
    def draw_bb_objs(self) -> List[int]:
        """
        Simulator object indices of objects to draw bounding boxes around if
        debug render is enabled. By default, this is populated with all target
        objects.
        """
        return self._draw_bb_objs

    @property
    def scene_obj_ids(self) -> List[int]:
        """
        The simulator rigid body IDs of all objects in the scene.
        """
        return self._scene_obj_ids

    @property
    def articulated_agent(self):
        if len(self.agents_mgr) > 1:
            raise ValueError(
                f"Cannot access `sim.articulated_agent` with multiple articulated agents"
            )
        return self.agents_mgr[0].articulated_agent

    @property
    def grasp_mgr(self):
        if len(self.agents_mgr) > 1:
            raise ValueError(
                f"Cannot access `sim.grasp_mgr` with multiple articulated_agents"
            )
        return self.agents_mgr[0].grasp_mgr

    @property
    def grasp_mgrs(self):
        if len(self.agents_mgr) > 1:
            raise ValueError(
                f"Cannot access `sim.grasp_mgr` with multiple articulated_agents"
            )
        return self.agents_mgr[0].grasp_mgrs

    def _get_target_trans(self):
        """
        This is how the target transforms should be accessed since
        multiprocessing does not allow pickling.
        """
        # Preprocess the ep_info making necessary datatype conversions.
        target_trans = []
        rom = self.get_rigid_object_manager()
        for target_handle, trans in self._targets.items():
            targ_idx = self._scene_obj_ids.index(
                rom.get_object_by_handle(target_handle).object_id
            )
            target_trans.append((targ_idx, trans))
        return target_trans

    def _try_acquire_context(self):
        if self._concur_render:
            self.renderer.acquire_gl_context()

    def _sleep_all_objects(self):
        """
        De-activate (sleep) all rigid objects in the scene, assuming they are already in a dynamically stable state.
        """
        rom = self.get_rigid_object_manager()
        for _, ro in rom.get_objects_by_handle_substring().items():
            ro.awake = False

        aom = self.get_articulated_object_manager()
        for _, ao in aom.get_objects_by_handle_substring().items():
            ao.awake = False

    def _add_markers(self, ep_info: RearrangeEpisode):
        self._markers = {}
        aom = self.get_articulated_object_manager()
        for marker in ep_info.markers:
            p = marker["params"]
            ao = aom.get_object_by_handle(p["object"])
            name_to_link = {}
            name_to_link_id = {}
            for i in range(ao.num_links):
                name = ao.get_link_name(i)
                link = ao.get_link_scene_node(i)
                name_to_link[name] = link
                name_to_link_id[name] = i

            self._markers[marker["name"]] = MarkerInfo(
                p["offset"],
                name_to_link[p["link"]],
                ao,
                name_to_link_id[p["link"]],
            )

    def get_marker(self, name: str) -> MarkerInfo:
        return self._markers[name]

    def get_all_markers(self):
        return self._markers

    def _update_markers(self) -> None:
        for m in self._markers.values():
            m.update()

    def reset(self):
        SimulatorBackend.reset(self)
        for i in range(len(self.agents)):
            self.reset_agent(i)
        return None

    def reconfigure(self, config: "DictConfig", ep_info: RearrangeEpisode):
        t_start = time.time()

        self.ep_info = ep_info
        new_scene = self.prev_scene_id != ep_info.scene_id
        if new_scene:
            self._prev_obj_names = None

        if self._force_soft_reset:
            # TODO: This is a hack to get soft resets working correctly without
            # the properly configured dataset. Force take only the first 2
            # objects and make them exactly the same every episode. These objects
            # will be the targets as well.
            ep_info.rigid_objs = ep_info.rigid_objs[:2]
            if self._prev_obj_names is not None:
                targ_ks = list(ep_info.targets.keys())
                for i, targ_k in enumerate(targ_ks):
                    ep_info.rigid_objs[i] = (
                        self._prev_obj_names[i],
                        ep_info.rigid_objs[i][1],
                    )
                    ep_info.targets[
                        self._prev_targ_names[i]
                    ] = ep_info.targets.pop(targ_k)
            else:
                # Only reset this info once.
                self._prev_targ_names: List[str] = list(ep_info.targets.keys())
                self._handle_to_goal_name = ep_info.info["object_labels"]
        else:
            self._handle_to_goal_name = ep_info.info["object_labels"]

        # Only remove and re-add objects if we have a new set of objects.
        obj_names = [x[0] for x in ep_info.rigid_objs]
        should_add_objects = self._prev_obj_names != obj_names
        self._prev_obj_names = obj_names

        self._clear_objects(should_add_objects, new_scene)

        is_hard_reset = new_scene or should_add_objects
        if is_hard_reset:
            with read_write(config):
                config["scene"] = ep_info.scene_id
            super().reconfigure(config, should_close_on_new_scene=False)

        self._try_acquire_context()
        self.agents_mgr.reconfigure(new_scene)

        self.prev_scene_id = ep_info.scene_id
        self._viz_templates = {}
        self._viz_handle_to_template = {}

        # Set the default articulated object joint state.
        for ao, set_joint_state in self._start_art_states.items():
            ao.clear_joint_states()
            ao.joint_positions = set_joint_state

        # Load specified articulated object states from episode config
        self._set_ao_states_from_ep(ep_info)

        self.agents_mgr.post_obj_load_reconfigure()

        # add episode clutter objects additional to base scene objects
        if self.habitat_config.load_objs:
            self._add_objs(ep_info, should_add_objects, new_scene)
        self._setup_targets(ep_info)

        self._add_markers(ep_info)

        # auto-sleep rigid objects as optimization
        if self.habitat_config.auto_sleep:
            self._sleep_all_objects()

        rom = self.get_rigid_object_manager()
        self._obj_orig_motion_types = {
            handle: ro.motion_type
            for handle, ro in rom.get_objects_by_handle_substring().items()
        }

        self._load_navmesh(ep_info, new_scene)

        # Get the starting positions of the target objects.
        scene_pos = self.get_scene_pos()
        self.target_start_pos = np.array(
            [
                scene_pos[
                    self._scene_obj_ids.index(
                        rom.get_object_by_handle(t_handle).object_id
                    )
                ]
                for t_handle, _ in self._targets.items()
            ]
        )

        self._draw_bb_objs = [
            rom.get_object_by_handle(obj_handle).object_id
            for obj_handle in self._targets
        ]

        if self.first_setup:
            self.first_setup = False
            self.agents_mgr.first_setup()
            # Capture the starting art states
            self._start_art_states = {
                ao: ao.joint_positions for ao in self.art_objs
            }

        # Add the rigid object id for the semantic map
        rom = self.get_rigid_object_manager()
        for i, handle in enumerate(rom.get_object_handles()):
            obj = rom.get_object_by_handle(handle)
            for node in obj.visual_scene_nodes:
                node.semantic_id = (
                    obj.object_id + self.habitat_config.object_ids_start
                )
        self.add_perf_timing("reconfigure", t_start)

    def get_agent_data(self, agent_idx: Optional[int]):
        if agent_idx is None:
            return self.agents_mgr[0]
        else:
            return self.agents_mgr[agent_idx]

    @property
    def num_articulated_agents(self):
        return len(self.agents_mgr)

    def set_articulated_agent_base_to_random_point(
        self,
        max_attempts: int = 50,
        agent_idx: Optional[int] = None,
        filter_func: Optional[Callable[[np.ndarray, float], bool]] = None,
    ) -> Tuple[np.ndarray, float]:
        """
        :returns: The set base position and rotation
        """
        articulated_agent = self.get_agent_data(agent_idx).articulated_agent

        for attempt_i in range(max_attempts):
            start_pos = self.pathfinder.get_random_navigable_point(
                island_index=self._largest_island_idx
            )

            start_pos = self.safe_snap_point(start_pos)
            start_rot = np.random.uniform(0, 2 * np.pi)

            if filter_func is not None and not filter_func(
                start_pos, start_rot
            ):
                continue

            articulated_agent.base_pos = start_pos
            articulated_agent.base_rot = start_rot
            self.perform_discrete_collision_detection()
            did_collide, _ = rearrange_collision(
                self, True, ignore_base=False, agent_idx=agent_idx
            )
            if not did_collide:
                break
        if attempt_i == max_attempts - 1:
            rearrange_logger.warning(
                f"Could not find a collision free start for {self.ep_info.episode_id}"
            )
        return start_pos, start_rot

    def _setup_targets(self, ep_info):
        self._targets = {}
        for target_handle, transform in ep_info.targets.items():
            self._targets[target_handle] = mn.Matrix4(
                [[transform[j][i] for j in range(4)] for i in range(4)]
            )

    def _load_navmesh(self, ep_info, new_scene):
        if new_scene:
            scene_name = ep_info.scene_id.split("/")[-1].split(".")[0]

            if "fpss" in ep_info.scene_id.split("/"):
                # For FP scenes, we use different path structure than for other scenes.
                base_dir = osp.join(*ep_info.scene_id.split("/")[:3])
            else:
                base_dir = osp.join(*ep_info.scene_id.split("/")[:2])

            navmesh_path = osp.join(
                base_dir, "navmeshes", scene_name + ".navmesh"
            )
            # If we cannot load the navmesh, try generarting navmesh on the fly.
            if osp.exists(navmesh_path):
                self.pathfinder.load_nav_mesh(navmesh_path)
            else:
                navmesh_settings = NavMeshSettings()
                navmesh_settings.set_defaults()

                if hasattr(self.habitat_config.agents, "agent_0"):
                    radius = self.habitat_config.agents.agent_0.radius
                    height = self.habitat_config.agents.agent_0.height
                    max_climb = self.habitat_config.agents.agent_0.max_climb
                elif hasattr(self.habitat_config.agents, "main_agent"):
                    radius = self.habitat_config.agents.main_agent.radius
                    height = self.habitat_config.agents.main_agent.height
                    max_climb = self.habitat_config.agents.main_agent.max_climb
                else:
                    raise ValueError(f"Cannot find agent parameters.")
                navmesh_settings.agent_radius = radius
                navmesh_settings.agent_height = height
                navmesh_settings.agent_max_climb = max_climb
                navmesh_settings.include_static_objects = True
                self.recompute_navmesh(self.pathfinder, navmesh_settings)
                os.makedirs(osp.dirname(navmesh_path), exist_ok=True)
                self.pathfinder.save_nav_mesh(navmesh_path)

        self._navmesh_vertices = np.stack(
            self.pathfinder.build_navmesh_vertices(), axis=0
        )
        self._island_sizes = [
            self.pathfinder.island_radius(p) for p in self._navmesh_vertices
        ]
        self._max_island_size = max(self._island_sizes)
        largest_size_vertex = self._navmesh_vertices[
            np.argmax(self._island_sizes)
        ]
        self._largest_island_idx = self.pathfinder.get_island(
            largest_size_vertex
        )

    def _clear_objects(
        self, should_add_objects: bool, new_scene: bool
    ) -> None:
        rom = self.get_rigid_object_manager()

        # Clear all the rigid objects.
        if should_add_objects:
            for scene_obj_id in self._scene_obj_ids:
                if not rom.get_library_has_id(scene_obj_id):
                    continue
                rom.remove_object_by_id(scene_obj_id)
            self._scene_obj_ids = []

        # Reset all marker visualization points
        for obj_id in self.viz_ids.values():
            if rom.get_library_has_id(obj_id):
                rom.remove_object_by_id(obj_id)
        self.viz_ids = defaultdict(lambda: None)

        # Remove all object mesh visualizations.
        for viz_obj in self._viz_objs.values():
            if rom.get_library_has_id(viz_obj.object_id):
                rom.remove_object_by_id(viz_obj.object_id)
        self._viz_objs = {}

        if new_scene:
            # Do not remove the articulated objects from the scene, these are
            # managed by the underlying sim.
            self.art_objs = []

    def _set_ao_states_from_ep(self, ep_info: RearrangeEpisode) -> None:
        """
        Sets the ArticulatedObject states for the episode which are differ from base scene state.
        """
        aom = self.get_articulated_object_manager()
        for aoi_handle, joint_states in ep_info.ao_states.items():
            ao = aom.get_object_by_handle(aoi_handle)
            ao_pose = ao.joint_positions
            for link_ix, joint_state in joint_states.items():
                joint_position_index = ao.get_link_joint_pos_offset(
                    int(link_ix)
                )
                ao_pose[joint_position_index] = joint_state
            ao.joint_positions = ao_pose

    def is_point_within_bounds(self, pos):
        lower_bound, upper_bound = self.pathfinder.get_bounds()
        return all(lower_bound <= pos) and all(upper_bound >= pos)

    def safe_snap_point(self, pos: np.ndarray) -> np.ndarray:
        """
        snap_point can return nan which produces hard to catch errors.
        """
        new_pos = self.pathfinder.snap_point(pos, self._largest_island_idx)
<<<<<<< HEAD
=======
        regen_i = 0
        while np.isnan(new_pos[0]) and regen_i < 10:
            # Increase the search radius
            new_pos = self.pathfinder.get_random_navigable_point_near(
                pos,
                1.5 + regen_i * 0.5,
                1000,
                island_index=self._largest_island_idx,
            )
            regen_i += 1
>>>>>>> 3ccdad38
        return new_pos

    def _add_objs(
        self,
        ep_info: RearrangeEpisode,
        should_add_objects: bool,
        new_scene: bool,
    ) -> None:
        # Load clutter objects:
        rom = self.get_rigid_object_manager()
        obj_counts: Dict[str, int] = defaultdict(int)

        self._handle_to_object_id = {}
        self._receptacles = {}
        if should_add_objects:
            self._scene_obj_ids = []

        for i, (obj_handle, transform) in enumerate(ep_info.rigid_objs):
            if should_add_objects:
                template = None
                for obj_path in self._additional_object_paths:
                    template = osp.join(obj_path, obj_handle)
                    if osp.isfile(template):
                        break
                assert (
                    template is not None
                ), f"Could not find config file for object {obj_handle}"

                ro = rom.add_object_by_template_handle(template)
            else:
                ro = rom.get_object_by_id(self._scene_obj_ids[i])

            # The saved matrices need to be flipped when reloading.
            ro.transformation = mn.Matrix4(
                [[transform[j][i] for j in range(4)] for i in range(4)]
            )
            ro.angular_velocity = mn.Vector3.zero_init()
            ro.linear_velocity = mn.Vector3.zero_init()

            other_obj_handle = (
                obj_handle.split(".")[0] + f"_:{obj_counts[obj_handle]:04d}"
            )
            if self._kinematic_mode:
                ro.motion_type = habitat_sim.physics.MotionType.KINEMATIC
                ro.collidable = False

            if should_add_objects:
                self._scene_obj_ids.append(ro.object_id)
            rel_idx = self._scene_obj_ids.index(ro.object_id)
            self._handle_to_object_id[other_obj_handle] = rel_idx

            if other_obj_handle in self._handle_to_goal_name:
                ref_handle = self._handle_to_goal_name[other_obj_handle]
                self._handle_to_object_id[ref_handle] = rel_idx

            obj_counts[obj_handle] += 1

        if new_scene:
            all_receps = find_receptacles(self)
            for recep in all_receps:
                recep = cast(AABBReceptacle, recep)
                local_bounds = recep.bounds
                global_T = recep.get_global_transform(self)
                self._receptacles[recep.name] = mn.Range3D(
                    global_T.transform_point(local_bounds.min),
                    global_T.transform_point(local_bounds.max),
                )

            ao_mgr = self.get_articulated_object_manager()
            articulated_agent_art_handles = [
                articulated_agent.sim_obj.handle
                for articulated_agent in self.agents_mgr.articulated_agents_iter
            ]
            for aoi_handle in ao_mgr.get_object_handles():
                ao = ao_mgr.get_object_by_handle(aoi_handle)
                if (
                    self._kinematic_mode
                    and ao.handle not in articulated_agent_art_handles
                ):
                    ao.motion_type = habitat_sim.physics.MotionType.KINEMATIC
                self.art_objs.append(ao)

    def _create_obj_viz(self):
        """
        Adds a visualization of the goal for each of the target objects in the
        scene. This is the same as the target object, but is a render only
        object. This also places dots around the bounding box of the object to
        further distinguish the goal from the target object.
        """
        for marker_name, m in self._markers.items():
            m_T = m.get_current_transform()
            self.viz_ids[marker_name] = self.visualize_position(
                m_T.translation, self.viz_ids[marker_name]
            )

        rom = self.get_rigid_object_manager()
        obj_attr_mgr = self.get_object_template_manager()

        # Enable BB render for the debug render call.
        for obj_id in self._draw_bb_objs:
            self.set_object_bb_draw(True, obj_id)

        if self._debug_render_goal:
            for target_handle, transform in self._targets.items():
                # Visualize the goal of the object
                new_target_handle = (
                    target_handle.split("_:")[0] + ".object_config.json"
                )
                matching_templates = (
                    obj_attr_mgr.get_templates_by_handle_substring(
                        new_target_handle
                    )
                )
                ro = rom.add_object_by_template_handle(
                    list(matching_templates.keys())[0]
                )
                self.set_object_bb_draw(True, ro.object_id)
                ro.transformation = transform
                make_render_only(ro, self)
                bb = get_aabb(ro.object_id, self, True)
                bb_viz_name1 = target_handle + "_bb1"
                bb_viz_name2 = target_handle + "_bb2"
                viz_r = 0.01
                self.viz_ids[bb_viz_name1] = self.visualize_position(
                    bb.front_bottom_right, self.viz_ids[bb_viz_name1], viz_r
                )
                self.viz_ids[bb_viz_name2] = self.visualize_position(
                    bb.back_top_left, self.viz_ids[bb_viz_name2], viz_r
                )

                self._viz_objs[target_handle] = ro

    def capture_state(self, with_articulated_agent_js=False) -> Dict[str, Any]:
        """
        Record and return a dict of state info.

        :param with_articulated_agent_js: If true, state dict includes articulated_agent joint positions in addition.

        State info dict includes:
         - Robot transform
         - a list of ArticulatedObject transforms
         - a list of RigidObject transforms
         - a list of ArticulatedObject joint states
         - the object id of currently grasped object (or None)
         - (optionally) the articulated_agent's joint positions
        """
        # Don't need to capture any velocity information because this will
        # automatically be set to 0 in `set_state`.
        articulated_agent_T = [
            articulated_agent.sim_obj.transformation
            for articulated_agent in self.agents_mgr.articulated_agents_iter
        ]
        art_T = [ao.transformation for ao in self.art_objs]
        rom = self.get_rigid_object_manager()
        static_T = [
            rom.get_object_by_id(i).transformation for i in self._scene_obj_ids
        ]
        art_pos = [ao.joint_positions for ao in self.art_objs]

        articulated_agent_js = [
            articulated_agent.sim_obj.joint_positions
            for articulated_agent in self.agents_mgr.articulated_agents_iter
        ]

        ret = {
            "articulated_agent_T": articulated_agent_T,
            "art_T": art_T,
            "static_T": static_T,
            "art_pos": art_pos,
            "obj_hold": [
                grasp_mgr.snap_idx for grasp_mgr in self.agents_mgr.grasp_iter
            ],
        }
        if with_articulated_agent_js:
            ret["articulated_agent_js"] = articulated_agent_js
        return ret

    def set_state(self, state: Dict[str, Any], set_hold=False) -> None:
        """
        Sets the simulation state from a cached state info dict. See capture_state().

          :param set_hold: If true this will set the snapped object from the `state`.

          TODO: This should probably be True by default, but I am not sure the effect
          it will have.
        """
        rom = self.get_rigid_object_manager()

        if state["articulated_agent_T"] is not None:
            for articulated_agent_T, robot in zip(
                state["articulated_agent_T"],
                self.agents_mgr.articulated_agents_iter,
            ):
                robot.sim_obj.transformation = articulated_agent_T
                n_dof = len(robot.sim_obj.joint_forces)
                robot.sim_obj.joint_forces = np.zeros(n_dof)
                robot.sim_obj.joint_velocities = np.zeros(n_dof)

        if "articulated_agent_js" in state:
            for articulated_agent_js, robot in zip(
                state["articulated_agent_js"],
                self.agents_mgr.articulated_agents_iter,
            ):
                robot.sim_obj.joint_positions = articulated_agent_js

        for T, ao in zip(state["art_T"], self.art_objs):
            ao.transformation = T

        for T, i in zip(state["static_T"], self._scene_obj_ids):
            # reset object transform
            obj = rom.get_object_by_id(i)
            obj.transformation = T
            obj.linear_velocity = mn.Vector3()
            obj.angular_velocity = mn.Vector3()

        for p, ao in zip(state["art_pos"], self.art_objs):
            ao.joint_positions = p

        if set_hold:
            if state["obj_hold"] is not None:
                for obj_hold_state, grasp_mgr in zip(
                    state["obj_hold"], self.agents_mgr.grasp_iter
                ):
                    self.internal_step(-1)
                    grasp_mgr.snap_to_obj(obj_hold_state)
            else:
                for grasp_mgr in self.agents_mgr.grasp_iter:
                    grasp_mgr.desnap(True)

    def get_agent_state(self, agent_id: int = 0) -> habitat_sim.AgentState:
        articulated_agent = self.get_agent_data(agent_id).articulated_agent
        rotation = mn.Quaternion.rotation(
            mn.Rad(articulated_agent.base_rot) - mn.Rad(0 * np.pi / 2),
            mn.Vector3(0, 1, 0),
        )
        rot_offset = mn.Quaternion.rotation(
            mn.Rad(-np.pi / 2), mn.Vector3(0, 1, 0)
        )
        return AgentState(
            articulated_agent.base_pos,
            quat_from_magnum(articulated_agent.sim_obj.rotation * rot_offset),
        )

    def step(self, action: Union[str, int]) -> Observations:
        rom = self.get_rigid_object_manager()

        if self._debug_render:
            if self._debug_render_articulated_agent:
                self.agents_mgr.update_debug()
            rom = self.get_rigid_object_manager()
            self._try_acquire_context()

            # Disable BB drawing for observation render
            for obj_id in self._draw_bb_objs:
                self.set_object_bb_draw(False, obj_id)

            # Remove viz objects
            for obj in self._viz_objs.values():
                if obj is not None and rom.get_library_has_id(obj.object_id):
                    rom.remove_object_by_id(obj.object_id)
            self._viz_objs = {}

            # Remove all visualized positions
            add_back_viz_objs = {}
            for name, viz_id in self.viz_ids.items():
                if viz_id is None:
                    continue
                viz_obj = rom.get_object_by_id(viz_id)
                before_pos = viz_obj.translation
                rom.remove_object_by_id(viz_id)
                r = self._viz_handle_to_template[viz_id]
                add_back_viz_objs[name] = (before_pos, r)
            self.viz_ids = defaultdict(lambda: None)

        self.maybe_update_articulated_agent()

        if self._concur_render:
            self._prev_sim_obs = self.start_async_render()

            for _ in range(self.ac_freq_ratio):
                self.internal_step(-1, update_articulated_agent=False)

            t_start = time.time()
            self._prev_sim_obs = self.get_sensor_observations_async_finish()
            self.add_perf_timing(
                "get_sensor_observations_async_finish", t_start
            )

            obs = self._sensor_suite.get_observations(self._prev_sim_obs)
        else:
            for _ in range(self.ac_freq_ratio):
                self.internal_step(-1, update_articulated_agent=False)

            t_start = time.time()
            self._prev_sim_obs = self.get_sensor_observations()
            self.add_perf_timing("get_sensor_observations", t_start)

            obs = self._sensor_suite.get_observations(self._prev_sim_obs)

        if self._enable_gfx_replay_save:
            self.gfx_replay_manager.save_keyframe()

        if self._needs_markers:
            self._update_markers()

        # TODO: Make debug cameras more flexible
        if "third_rgb" in obs and self._debug_render:
            self._try_acquire_context()
            for k, (pos, r) in add_back_viz_objs.items():
                viz_id = self.viz_ids[k]

                self.viz_ids[k] = self.visualize_position(
                    pos, self.viz_ids[k], r=r
                )

            # Also render debug information
            self._create_obj_viz()

            debug_obs = self.get_sensor_observations()
            obs["third_rgb"] = debug_obs["third_rgb"][:, :, :3]

        return obs

    def maybe_update_articulated_agent(self):
        """
        Calls the update agents method on the articulated agent manager if the
        `update_articulated_agent` configuration is set to True. Among other
        things, this will set the articulated agent's sensors' positions to their new
        positions.
        """
        if self._update_articulated_agent:
            self.agents_mgr.update_agents()

    def visualize_position(
        self,
        position: np.ndarray,
        viz_id: Optional[int] = None,
        r: float = 0.05,
    ) -> int:
        """Adds the sphere object to the specified position for visualization purpose."""

        template_mgr = self.get_object_template_manager()
        rom = self.get_rigid_object_manager()
        viz_obj = None
        if viz_id is None:
            if r not in self._viz_templates:
                template = template_mgr.get_template_by_handle(
                    template_mgr.get_template_handles("sphere")[0]
                )
                template.scale = mn.Vector3(r, r, r)
                self._viz_templates[str(r)] = template_mgr.register_template(
                    template, "ball_new_viz_" + str(r)
                )
            viz_obj = rom.add_object_by_template_id(
                self._viz_templates[str(r)]
            )
            make_render_only(viz_obj, self)
            self._viz_handle_to_template[viz_obj.object_id] = r
        else:
            viz_obj = rom.get_object_by_id(viz_id)

        viz_obj.translation = mn.Vector3(*position)
        return viz_obj.object_id

    def internal_step(
        self, dt: Union[int, float], update_articulated_agent: bool = True
    ) -> None:
        """Step the world and update the articulated_agent.

        :param dt: Timestep by which to advance the world. Multiple physics substeps can be excecuted within a single timestep. -1 indicates a single physics substep.

        Never call sim.step_world directly or miss updating the articulated_agent.
        """
        # Optionally step physics and update the articulated_agent for benchmarking purposes
        if self._step_physics:
            t_start = time.time()
            self.step_world(dt)
            self.add_perf_timing("step_world", t_start)

    def get_targets(self) -> Tuple[np.ndarray, np.ndarray]:
        """Get a mapping of object ids to goal positions for rearrange targets.

        :return: ([idx: int], [goal_pos: list]) The index of the target object
          in self._scene_obj_ids and the 3D goal position, rotation is IGNORED.
          Note that goal_pos is the desired position of the object, not the
          starting position.
        """
        target_trans = self._get_target_trans()
        if len(target_trans) == 0:
            return np.array([]), np.array([])
        targ_idx, targ_trans = list(zip(*self._get_target_trans()))

        a, b = np.array(targ_idx), [
            np.array(x.translation) for x in targ_trans
        ]
        return a, np.array(b)

    def get_n_targets(self) -> int:
        """Get the number of rearrange targets."""
        return len(self.ep_info.targets)

    def get_target_objs_start(self) -> np.ndarray:
        """Get the initial positions of all objects targeted for rearrangement as a numpy array."""
        return self.target_start_pos

    def get_scene_pos(self) -> np.ndarray:
        """Get the positions of all clutter RigidObjects in the scene as a numpy array."""
        rom = self.get_rigid_object_manager()
        return np.array(
            [
                rom.get_object_by_id(idx).translation
                for idx in self._scene_obj_ids
            ]
        )

    def add_perf_timing(self, desc, t_start):
        self._extra_runtime_perf_stats[desc] = time.time() - t_start

    def get_runtime_perf_stats(self):
        names = self._backend_runtime_perf_stat_names
        values = super().get_runtime_perf_stat_values()
        stats_dict = dict(zip(names, values))

        for name, value in self._extra_runtime_perf_stats.items():
            stats_dict[name] = value
        # clear this dict so we don't accidentally collect these twice
        self._extra_runtime_perf_stats = {}

        return stats_dict<|MERGE_RESOLUTION|>--- conflicted
+++ resolved
@@ -530,8 +530,6 @@
         snap_point can return nan which produces hard to catch errors.
         """
         new_pos = self.pathfinder.snap_point(pos, self._largest_island_idx)
-<<<<<<< HEAD
-=======
         regen_i = 0
         while np.isnan(new_pos[0]) and regen_i < 10:
             # Increase the search radius
@@ -542,7 +540,6 @@
                 island_index=self._largest_island_idx,
             )
             regen_i += 1
->>>>>>> 3ccdad38
         return new_pos
 
     def _add_objs(
