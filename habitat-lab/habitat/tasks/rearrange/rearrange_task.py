#!/usr/bin/env python3

# Copyright (c) Meta Platforms, Inc. and its affiliates.
# This source code is licensed under the MIT license found in the
# LICENSE file in the root directory of this source tree.

import copy
import os.path as osp
from collections import OrderedDict
from typing import Any, Dict, List, Tuple, Union

import numpy as np
from gym import spaces

from habitat.core.dataset import Episode
from habitat.core.registry import registry
from habitat.core.simulator import Sensor, SensorSuite
from habitat.tasks.nav.nav import NavigationTask
from habitat.tasks.rearrange.rearrange_sim import (
    RearrangeSim,
    add_perf_timing_func,
)
from habitat.tasks.rearrange.utils import (
    CacheHelper,
    CollisionDetails,
    UsesArticulatedAgentInterface,
    rearrange_collision,
    rearrange_logger,
)


@registry.register_task(name="RearrangeEmptyTask-v0")
class RearrangeTask(NavigationTask):
    """
    Defines additional logic for valid collisions and gripping shared between
    all rearrangement tasks.
    """

    _cur_episode_step: int
    _articulated_agent_pos_start: Dict[str, Tuple[np.ndarray, float]]

    def _duplicate_sensor_suite(self, sensor_suite: SensorSuite) -> None:
        """
        Modifies the sensor suite in place to duplicate articulated agent specific sensors
        between the two articulated agents.
        """

        task_new_sensors: Dict[str, Sensor] = {}
        task_obs_spaces = OrderedDict()
        for agent_idx, agent_id in enumerate(self._sim.agents_mgr.agent_names):
            for sensor_name, sensor in sensor_suite.sensors.items():
                if isinstance(sensor, UsesArticulatedAgentInterface):
                    new_sensor = copy.copy(sensor)
                    new_sensor.agent_id = agent_idx
                    full_name = f"{agent_id}_{sensor_name}"
                    task_new_sensors[full_name] = new_sensor
                    task_obs_spaces[full_name] = new_sensor.observation_space
                else:
                    task_new_sensors[sensor_name] = sensor
                    task_obs_spaces[sensor_name] = sensor.observation_space

        sensor_suite.sensors = task_new_sensors
        sensor_suite.observation_spaces = spaces.Dict(spaces=task_obs_spaces)

    def __init__(
        self,
        *args,
        sim,
        dataset=None,
        should_place_articulated_agent=True,
        **kwargs,
    ) -> None:
        self.n_objs = len(dataset.episodes[0].targets)

        super().__init__(sim=sim, dataset=dataset, **kwargs)
        self.is_gripper_closed = False
        self._sim: RearrangeSim = sim
        self._ignore_collisions: List[Any] = []
        self._desired_resting = np.array(self._config.desired_resting_position)
        self._sim_reset = True
        self._targ_idx: int = 0
        self._episode_id: str = ""
        self._cur_episode_step = 0
        self._should_place_articulated_agent = should_place_articulated_agent
<<<<<<< HEAD
        self._fixed_starting_position = True
        self._seed = self._sim.habitat_config.seed
        self._min_distance_start_agents = (
            self._config.min_distance_start_agents
        )
=======
        # TODO: this patch supports hab2 benchmark fixed states, but should be refactored w/ state caching for multi-agent
        if (
            hasattr(self._sim.habitat_config.agents, "main_agent")
            and self._sim.habitat_config.agents[
                "main_agent"
            ].is_set_start_state
        ):
            self._should_place_articulated_agent = False
>>>>>>> ac50c4d2

        # Get config options
        self._force_regenerate = self._config.force_regenerate
        self._should_save_to_cache = self._config.should_save_to_cache
        self._obj_succ_thresh = self._config.obj_succ_thresh
        self._enable_safe_drop = self._config.enable_safe_drop
        self._constraint_violation_ends_episode = (
            self._config.constraint_violation_ends_episode
        )
        self._constraint_violation_drops_object = (
            self._config.constraint_violation_drops_object
        )
        self._count_obj_collisions = self._config.count_obj_collisions

        data_path = dataset.config.data_path.format(split=dataset.config.split)
        fname = data_path.split("/")[-1].split(".")[0]
        cache_path = osp.join(
            osp.dirname(data_path),
            f"{fname}_{self._config.type}_robot_start.pickle",
        )

        if self._config.should_save_to_cache or osp.exists(cache_path):
            self._articulated_agent_init_cache = CacheHelper(
                cache_path,
                def_val={},
                verbose=False,
            )
            self._articulated_agent_pos_start = (
                self._articulated_agent_init_cache.load()
            )
        else:
            self._articulated_agent_pos_start = None

        if len(self._sim.agents_mgr) > 1:
            # Duplicate sensors that handle articulated agents. One for each articulated agent.
            self._duplicate_sensor_suite(self.sensor_suite)

    def overwrite_sim_config(self, config: Any, episode: Episode) -> Any:
        return config

    @property
    def targ_idx(self):
        return self._targ_idx

    @property
    def abs_targ_idx(self):
        if self._targ_idx is None:
            return None
        return self._sim.get_targets()[0][self._targ_idx]

    @property
    def desired_resting(self):
        return self._desired_resting

    def set_args(self, **kwargs):
        raise NotImplementedError("Task cannot dynamically set arguments")

    def set_sim_reset(self, sim_reset):
        self._sim_reset = sim_reset

    def _get_cached_articulated_agent_start(self, agent_idx: int = 0):
        start_ident = self._get_ep_init_ident(agent_idx)
        if (
            self._articulated_agent_pos_start is None
            or start_ident not in self._articulated_agent_pos_start
            or self._force_regenerate
        ):
            return None
        else:
            return self._articulated_agent_pos_start[start_ident]

    def _get_ep_init_ident(self, agent_idx):
        return f"{self._episode_id}_{agent_idx}"

    def _cache_articulated_agent_start(self, cache_data, agent_idx: int = 0):
        if (
            self._articulated_agent_pos_start is not None
            and self._should_save_to_cache
        ):
            start_ident = self._get_ep_init_ident(agent_idx)
            self._articulated_agent_pos_start[start_ident] = cache_data
            self._articulated_agent_init_cache.save(
                self._articulated_agent_pos_start
            )

    def _set_articulated_agent_start(self, agent_idx: int) -> None:
        articulated_agent_start = self._get_cached_articulated_agent_start(
            agent_idx
        )
        if articulated_agent_start is None:
            filter_func = None
            if self._min_distance_start_agents > 0.0:
                # Force the agents to start a minimum distance apart.
                prev_pose_agents = [
                    np.array(
                        self._sim.get_agent_data(
                            agent_indx_prev
                        ).articulated_agent.base_pos
                    )
                    for agent_indx_prev in range(agent_idx)
                ]

                def _filter_func(start_pos, start_rot):
                    start_pos_2d = start_pos[[0, 2]]
                    prev_pos_2d = [
                        prev_pose_agent[[0, 2]]
                        for prev_pose_agent in prev_pose_agents
                    ]
                    distances = np.array(
                        [
                            np.linalg.norm(start_pos_2d - prev_pos_2d_i)
                            for prev_pos_2d_i in prev_pos_2d
                        ]
                    )
                    return np.all(distances > self._min_distance_start_agents)

                filter_func = _filter_func
            (
                articulated_agent_pos,
                articulated_agent_rot,
            ) = self._sim.set_articulated_agent_base_to_random_point(
                agent_idx=agent_idx, filter_func=filter_func
            )
            self._cache_articulated_agent_start(
                (articulated_agent_pos, articulated_agent_rot), agent_idx
            )
        else:
            (
                articulated_agent_pos,
                articulated_agent_rot,
            ) = articulated_agent_start
        articulated_agent = self._sim.get_agent_data(
            agent_idx
        ).articulated_agent
        articulated_agent.base_pos = articulated_agent_pos
        articulated_agent.base_rot = articulated_agent_rot

    @add_perf_timing_func()
    def reset(self, episode: Episode, fetch_observations: bool = True):
        self._episode_id = episode.episode_id
        self._ignore_collisions = []

        if self._sim_reset:
            self._sim.reset()
            for action_instance in self.actions.values():
                action_instance.reset(episode=episode, task=self)
            self._is_episode_active = True

            if self._should_place_articulated_agent:
                if self._fixed_starting_position:
                    np.random.seed(self._seed)
                    self._sim.pathfinder.seed(self._seed)
                for agent_idx in range(self._sim.num_articulated_agents):
                    self._set_articulated_agent_start(agent_idx)

        self.prev_measures = self.measurements.get_metrics()
        self._targ_idx = 0
        self.coll_accum = CollisionDetails()
        self.prev_coll_accum = CollisionDetails()
        self.should_end = False
        self._done = False
        self._cur_episode_step = 0
        if fetch_observations:
            self._sim.maybe_update_articulated_agent()
            return self._get_observations(episode)
        else:
            return None

    @add_perf_timing_func()
    def _get_observations(self, episode):
        # Fetch the simulator observations, all visual sensors.
        obs = self._sim.get_sensor_observations()

        if not self._sim.sim_config.enable_batch_renderer:
            # Post-process visual sensor observations
            obs = self._sim._sensor_suite.get_observations(obs)
        else:
            # Keyframes are added so that the simulator state can be reconstituted when batch rendering.
            # The post-processing step above is done after batch rendering.
            self._sim.add_keyframe_to_observations(obs)

        # Task sensors (all non-visual sensors)
        obs.update(
            self.sensor_suite.get_observations(
                observations=obs, episode=episode, task=self, should_time=True
            )
        )
        return obs

    def _is_violating_safe_drop(self, action_args):
        idxs, goal_pos = self._sim.get_targets()
        scene_pos = self._sim.get_scene_pos()
        target_pos = scene_pos[idxs]
        min_dist = np.min(
            np.linalg.norm(target_pos - goal_pos, ord=2, axis=-1)
        )
        return (
            self._sim.grasp_mgr.is_grasped
            and action_args.get("grip_action", None) is not None
            and action_args["grip_action"] < 0
            and min_dist < self._obj_succ_thresh
        )

    def step(self, action: Dict[str, Any], episode: Episode):
        action_args = action["action_args"]
        if self._enable_safe_drop and self._is_violating_safe_drop(
            action_args
        ):
            action_args["grip_action"] = None
        obs = super().step(action=action, episode=episode)

        self.prev_coll_accum = copy.copy(self.coll_accum)
        self._cur_episode_step += 1
        for grasp_mgr in self._sim.agents_mgr.grasp_iter:
            if (
                grasp_mgr.is_violating_hold_constraint()
                and self._constraint_violation_drops_object
            ):
                grasp_mgr.desnap(True)

        return obs

    def _check_episode_is_active(
        self,
        *args: Any,
        action: Union[int, Dict[str, Any]],
        episode: Episode,
        **kwargs: Any,
    ) -> bool:
        done = False
        if self.should_end:
            done = True

        # Check that none of the articulated agents are violating the hold constraint
        for grasp_mgr in self._sim.agents_mgr.grasp_iter:
            if (
                grasp_mgr.is_violating_hold_constraint()
                and self._constraint_violation_ends_episode
            ):
                done = True
                break

        if done:
            rearrange_logger.debug("-" * 10)
            rearrange_logger.debug("------ Episode Over --------")
            rearrange_logger.debug("-" * 10)

        return not done

    def get_coll_forces(self, articulated_agent_id):
        grasp_mgr = self._sim.get_agent_data(articulated_agent_id).grasp_mgr
        articulated_agent = self._sim.get_agent_data(
            articulated_agent_id
        ).articulated_agent
        snapped_obj = grasp_mgr.snap_idx
        articulated_agent_id = articulated_agent.sim_obj.object_id
        contact_points = self._sim.get_physics_contact_points()

        def get_max_force(contact_points, check_id):
            match_contacts = [
                x
                for x in contact_points
                if (check_id in [x.object_id_a, x.object_id_b])
                and (x.object_id_a != x.object_id_b)
            ]

            max_force = 0
            if len(match_contacts) > 0:
                max_force = max([abs(x.normal_force) for x in match_contacts])

            return max_force

        forces = [
            abs(x.normal_force)
            for x in contact_points
            if (
                x.object_id_a not in self._ignore_collisions
                and x.object_id_b not in self._ignore_collisions
            )
        ]
        max_force = max(forces) if len(forces) > 0 else 0

        max_obj_force = get_max_force(contact_points, snapped_obj)
        max_articulated_agent_force = get_max_force(
            contact_points, articulated_agent_id
        )
        return max_articulated_agent_force, max_obj_force, max_force

    def get_cur_collision_info(self, agent_idx) -> CollisionDetails:
        _, coll_details = rearrange_collision(
            self._sim, self._count_obj_collisions, agent_idx=agent_idx
        )
        return coll_details

    def get_n_targets(self) -> int:
        return self.n_objs

    @property
    def should_end(self) -> bool:
        return self._should_end

    @should_end.setter
    def should_end(self, new_val: bool):
        self._should_end = new_val
        ##
        # NB: _check_episode_is_active is called after step() but
        # before metrics are updated. Thus if should_end is set
        # by a metric, the episode will end on the _next_
        # step. This makes sure that the episode is ended
        # on the correct step.
        self._is_episode_active = (
            not self._should_end
        ) and self._is_episode_active
        if new_val:
            rearrange_logger.debug("-" * 40)
            rearrange_logger.debug(
                f"-----Episode {self._episode_id} requested to end after {self._cur_episode_step} steps.-----"
            )
            rearrange_logger.debug("-" * 40)<|MERGE_RESOLUTION|>--- conflicted
+++ resolved
@@ -82,13 +82,10 @@
         self._episode_id: str = ""
         self._cur_episode_step = 0
         self._should_place_articulated_agent = should_place_articulated_agent
-<<<<<<< HEAD
-        self._fixed_starting_position = True
         self._seed = self._sim.habitat_config.seed
         self._min_distance_start_agents = (
             self._config.min_distance_start_agents
         )
-=======
         # TODO: this patch supports hab2 benchmark fixed states, but should be refactored w/ state caching for multi-agent
         if (
             hasattr(self._sim.habitat_config.agents, "main_agent")
@@ -97,7 +94,6 @@
             ].is_set_start_state
         ):
             self._should_place_articulated_agent = False
->>>>>>> ac50c4d2
 
         # Get config options
         self._force_regenerate = self._config.force_regenerate
