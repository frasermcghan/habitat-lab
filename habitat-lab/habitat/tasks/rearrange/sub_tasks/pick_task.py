#!/usr/bin/env python3

# Copyright (c) Meta Platforms, Inc. and its affiliates.
# This source code is licensed under the MIT license found in the
# LICENSE file in the root directory of this source tree.


import numpy as np

from habitat.articulated_agents.robots.stretch_robot import (
    StretchJointStates,
    StretchRobot,
)
from habitat.core.dataset import Episode
from habitat.core.registry import registry
from habitat.datasets.rearrange.rearrange_dataset import RearrangeEpisode
from habitat.tasks.rearrange.rearrange_task import RearrangeTask
from habitat.tasks.rearrange.utils import get_robot_spawns, rearrange_logger


@registry.register_task(name="RearrangePickTask-v0")
class RearrangePickTaskV1(RearrangeTask):
    DISTANCE_TO_RECEPTACLE = 1.0
    """
    Rearrange Pick Task with Fetch robot interacting with objects and environment.
    """

    def __init__(self, *args, config, dataset=None, **kwargs):
        self.is_nav_to_obj = True
        super().__init__(
            config=config,
            *args,
            dataset=dataset,
            should_place_articulated_agent=False,
            **kwargs,
        )
        self._spawn_reference = config.spawn_reference
        self._spawn_reference_sampling = config.spawn_reference_sampling
        self._start_in_manip_mode = config.start_in_manip_mode
        self._camera_tilt = config.camera_tilt
        self.prev_colls = None
        self.force_set_idx = None
        self._base_angle_noise = self._config.base_angle_noise
        self._spawn_max_dist_to_obj = self._config.spawn_max_dist_to_obj
        self._num_spawn_attempts = self._config.num_spawn_attempts
        self._physics_stability_steps = self._config.physics_stability_steps

    def set_args(self, obj, **kwargs):
        self.force_set_idx = obj

    def _get_targ_pos(self, sim):
        scene_pos = sim.get_scene_pos()
        targ_idxs = sim.get_targets()[0]
        return scene_pos[targ_idxs]

    def _sample_idx(self, sim):
        if self.force_set_idx is not None:
            idxs = self._sim.get_targets()[0]
            sel_idx = self.force_set_idx
            sel_idx = list(idxs).index(sel_idx)
        else:
            sel_idx = np.random.randint(0, len(self._get_targ_pos(sim)))
        return sel_idx

    def _get_spawn_goals(self, episode):
        if self._spawn_reference == "view_points":
            return episode.candidate_objects
        else:
            return episode.candidate_start_receps

    def get_spawn_reference_points(self, sim, episode, sel_idx):
        # Return a tuple of numpy arrays, the first being the reference points for distance and the second being the reference points for angle
        if self._spawn_reference == "receptacle_center":
            assert (
                self._spawn_reference_sampling == "uniform"
            ), "Only uniform sampling is supported for receptacle center"
            recep_centers = np.array(
                [g.position for g in self._get_spawn_goals(episode)]
            )
            return recep_centers, recep_centers, None
        elif self._spawn_reference == "target":
            assert (
                self._spawn_reference_sampling == "uniform"
            ), "Only uniform sampling is supported for target"
            # biased init wrt geogoal pick or place target
            target_positions = self._get_targ_pos(sim)
            target_positions = np.expand_dims(
                target_positions[sel_idx], axis=0
            )
            return target_positions, target_positions, None
        elif self._spawn_reference == "view_points":
            view_points_per_recep = [
                np.array([v.agent_state.position for v in g.view_points])
                for g in self._get_spawn_goals(episode)
            ]
            centers_per_recep = [
                np.array([g.position for v in g.view_points])
                for g in self._get_spawn_goals(episode)
            ]
            if self._spawn_reference_sampling == "uniform":
                return (
                    np.concatenate(view_points_per_recep, 0),
                    np.concatenate(centers_per_recep, 0),
                    None,
                )
            elif self._spawn_reference_sampling in [
                "dist_to_center",
                "only_closest",
            ]:
                # TODO: use distance to the edge or cache the distances
                dist_to_recep_center = [
                    np.linalg.norm(
                        np.array(
                            [v.agent_state.position for v in g.view_points]
                        )
                        - g.position,
                        axis=1,
                    )
                    for g in self._get_spawn_goals(episode)
                ]
                if self._spawn_reference_sampling == "only_closest":
                    # closest viewpoint and corresponding center per receptacle
                    closest_viewpoint_per_recep = [
                        np.argmin(d) for d in dist_to_recep_center
                    ]
                    view_point_per_recep = [
                        v[closest_viewpoint_per_recep[i]]
                        for i, v in enumerate(view_points_per_recep)
                    ]
                    center_per_recep = [
                        v[closest_viewpoint_per_recep[i]]
                        for i, v in enumerate(centers_per_recep)
                    ]
                    return (
                        np.array(view_point_per_recep),
                        np.array(center_per_recep),
                        None,
                    )
                else:
                    normalized_dist_to_center = [
                        dists_per_recep / np.sum(dists_per_recep)
                        for dists_per_recep in dist_to_recep_center
                    ]
                    sample_probs = [
                        d
                        for dists_per_recep in normalized_dist_to_center
                        for d in dists_per_recep
                    ]
                    return (
                        np.concatenate(view_points_per_recep, 0),
                        np.concatenate(centers_per_recep, 0),
                        sample_probs / np.sum(sample_probs),
                    )
            else:
                raise ValueError(
                    f"Unrecognized spawn reference sampling {self._spawn_reference_sampling}"
                )
        else:
            raise ValueError(
                f"Unrecognized spawn reference {self._spawn_reference}"
            )

    def _gen_start_pos(self, sim, episode, sel_idx):
        snap_pos, orient_pos, sample_probs = self.get_spawn_reference_points(
            sim, episode, sel_idx
        )
        start_pos, angle_to_obj, was_fail = get_robot_spawns(
<<<<<<< HEAD
            snap_pos,
            self._config.base_angle_noise,
            self._config.spawn_max_dist_to_obj,
            sim,
            self._config.num_spawn_attempts,
            self._config.physics_stability_steps,
            orient_positions=orient_pos,
            sample_probs=sample_probs,
=======
            targ_pos,
            self._base_angle_noise,
            self._spawn_max_dist_to_obj,
            sim,
            self._num_spawn_attempts,
            self._physics_stability_steps,
>>>>>>> 716307a0
        )

        if was_fail:
            rearrange_logger.error(
                f"Episode {episode.episode_id} failed to place robot"
            )

        return start_pos, angle_to_obj

    def _should_prevent_grip(self, action_args):
        return (
            self._sim.grasp_mgr.is_grasped
            and action_args.get("grip_action", None) is not None
            and action_args["grip_action"] < 0
        )

    def step(self, action, episode):
        action_args = action["action_args"]

        if self._should_prevent_grip(action_args):
            # No releasing the object once it is held.
            action_args["grip_action"] = None
        obs = super().step(action=action, episode=episode)

        return obs

    def reset(self, episode: Episode, fetch_observations: bool = True):
        sim = self._sim

        assert isinstance(
            episode, RearrangeEpisode
        ), "Provided episode needs to be of type RearrangeEpisode for RearrangePickTaskV1"

        super().reset(episode, fetch_observations=False)

        self.prev_colls = 0

        sel_idx = self._sample_idx(sim)
        # in the case of Stretch, force the agent to look down and retract arm with the gripper pointing downwards
        camera_pan = 0.0
        if self._start_in_manip_mode:
            # turn camera to face the arm
            camera_pan = -np.pi / 2
        if isinstance(sim.articulated_agent, StretchRobot):
            joints = StretchJointStates.PRE_GRASP.copy()
            joints[-2] = camera_pan
            joints[-1] = self._camera_tilt
            sim.articulated_agent.arm_motor_pos = joints
            sim.articulated_agent.arm_joint_pos = joints

        start_pos, start_rot = self._gen_start_pos(sim, episode, sel_idx)

        sim.articulated_agent.base_pos = start_pos
        if (
            isinstance(sim.articulated_agent, StretchRobot)
            and self._start_in_manip_mode
        ):
            # in the case of Stretch, rotate base so that the arm faces the target location
            sim.articulated_agent.base_rot = start_rot + np.pi / 2
        else:
            sim.articulated_agent.base_rot = start_rot

        self._targ_idx = sel_idx

        if fetch_observations:
            sim.maybe_update_articulated_agent()
            return self._get_observations(episode)
        return None<|MERGE_RESOLUTION|>--- conflicted
+++ resolved
@@ -165,23 +165,14 @@
             sim, episode, sel_idx
         )
         start_pos, angle_to_obj, was_fail = get_robot_spawns(
-<<<<<<< HEAD
             snap_pos,
-            self._config.base_angle_noise,
-            self._config.spawn_max_dist_to_obj,
-            sim,
-            self._config.num_spawn_attempts,
-            self._config.physics_stability_steps,
-            orient_positions=orient_pos,
-            sample_probs=sample_probs,
-=======
-            targ_pos,
             self._base_angle_noise,
             self._spawn_max_dist_to_obj,
             sim,
             self._num_spawn_attempts,
             self._physics_stability_steps,
->>>>>>> 716307a0
+            orient_positions=orient_pos,
+            sample_probs=sample_probs,
         )
 
         if was_fail:
