--- conflicted
+++ resolved
@@ -42,11 +42,7 @@
     To allow better performance, dataset are split into small ones for
     each individual env, grouped by scenes.
 
-<<<<<<< HEAD
-    :param config: configs that contain num_simulators as well as information
-=======
     :param config: configs that contain num_environments as well as information
->>>>>>> f751182e
     :param necessary to create individual environments.
     :param env_class: class type of the envs to be created.
     :param workers_ignore_signals: Passed to :ref:`habitat.VectorEnv`'s constructor
@@ -54,65 +50,38 @@
     :return: VectorEnv object created according to specification.
     """
 
-<<<<<<< HEAD
-    num_simulators = config.NUM_SIMULATORS
-    configs = []
-    env_classes = [env_class for _ in range(num_simulators)]
-=======
     num_environments = config.NUM_ENVIRONMENTS
     configs = []
     env_classes = [env_class for _ in range(num_environments)]
->>>>>>> f751182e
     dataset = make_dataset(config.TASK_CONFIG.DATASET.TYPE)
     scenes = config.TASK_CONFIG.DATASET.CONTENT_SCENES
     if "*" in config.TASK_CONFIG.DATASET.CONTENT_SCENES:
         scenes = dataset.get_scenes_to_load(config.TASK_CONFIG.DATASET)
 
-<<<<<<< HEAD
-    if num_simulators > 1:
-=======
     if num_environments > 1:
->>>>>>> f751182e
         if len(scenes) == 0:
             raise RuntimeError(
                 "No scenes to load, multiple process logic relies on being able to split scenes uniquely between processes"
             )
 
-<<<<<<< HEAD
-        if len(scenes) < num_simulators:
-            raise RuntimeError(
-                "reduce the number of simulators as there "
-                "aren't enough number of scenes.\n"
-                "num_simulators: {}\tnum_scenes: {}".format(
-                    num_simulators, len(scenes)
-=======
         if len(scenes) < num_environments:
             raise RuntimeError(
                 "reduce the number of environments as there "
                 "aren't enough number of scenes.\n"
                 "num_environments: {}\tnum_scenes: {}".format(
                     num_environments, len(scenes)
->>>>>>> f751182e
                 )
             )
 
         random.shuffle(scenes)
 
-<<<<<<< HEAD
-    scene_splits: List[List[str]] = [[] for _ in range(num_simulators)]
-=======
     scene_splits: List[List[str]] = [[] for _ in range(num_environments)]
->>>>>>> f751182e
     for idx, scene in enumerate(scenes):
         scene_splits[idx % len(scene_splits)].append(scene)
 
     assert sum(map(len, scene_splits)) == len(scenes)
 
-<<<<<<< HEAD
-    for i in range(num_simulators):
-=======
     for i in range(num_environments):
->>>>>>> f751182e
         proc_config = config.clone()
         proc_config.defrost()
 
